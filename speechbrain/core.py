--- conflicted
+++ resolved
@@ -1798,13 +1798,7 @@
             progressbar = not self.noprogressbar
 
         # Only show progressbar if requested and main_process
-<<<<<<< HEAD
-        enable_progressbar = (
-            progressbar and sb.utils.distributed.if_main_process()
-        )
-=======
         enable = progressbar and sb.utils.distributed.if_main_process()
->>>>>>> 1bb368a0
 
         if not (
             isinstance(test_set, DataLoader)
@@ -1822,11 +1816,7 @@
             for batch in tqdm(
                 test_set,
                 dynamic_ncols=True,
-<<<<<<< HEAD
-                disable=not enable_progressbar,
-=======
                 disable=not enable,
->>>>>>> 1bb368a0
                 colour=self.tqdm_barcolor["test"],
             ):
                 self.step += 1
