--- conflicted
+++ resolved
@@ -2719,15 +2719,9 @@
     >>> mel_outputs, mel_lengths, alignments = tacotron2.encode_batch(items)
 
     >>> # One can combine the TTS model with a vocoder (that generates the final waveform)
-<<<<<<< HEAD
     >>> # Intialize the Vocoder (HiFIGAN)
     >>> tmpdir_vocoder = getfixture('tmpdir') / "vocoder"
     >>> hifi_gan = HIFIGAN.from_hparams(source="speechbrain/tts-hifigan-ljspeech", savedir=tmpdir_vocoder)
-=======
-    >>> # Initialize the Vocoder (HiFIGAN)
-    >>> tmpdir_tts = getfixture('tmpdir') / "tts"
-    >>> hifi_gan = HIFIGAN.from_hparams(source="speechbrain/tts-hifigan-ljspeech", savedir=tmpdir_tts)
->>>>>>> 0423bda8
     >>> # Running the TTS
     >>> mel_output, mel_length, alignment = tacotron2.encode_text("Mary had a little lamb")
     >>> # Running Vocoder (spectrogram-to-waveform)
@@ -2744,12 +2738,7 @@
         self.infer = self.hparams.model.infer
 
     def text_to_seq(self, txt):
-<<<<<<< HEAD
         """Encodes raw text into a tensor with a customer text-to-equence fuction"""
-=======
-        """Encodes raw text into a tensor with a customer text-to-sequence function
-        """
->>>>>>> 0423bda8
         sequence = self.hparams.text_to_sequence(txt, self.text_cleaners)
         return sequence, len(sequence)
 
