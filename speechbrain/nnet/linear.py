"""Library implementing linear transformation.

Authors
 * Mirco Ravanelli 2020
 * Davide Borra 2021
"""

import torch
import logging
import torch.nn as nn

logger = logging.getLogger(__name__)


class Linear(torch.nn.Module):
    """Computes a linear transformation y = wx + b.

    Arguments
    ---------
    n_neurons : int
        It is the number of output neurons (i.e, the dimensionality of the
        output).
    input_shape: tuple
        It is the shape of the input tensor.
    input_size: int
        Size of the input tensor.
    bias : bool
        If True, the additive bias b is adopted.
    combine_dims : bool
        If True and the input is 4D, combine 3rd and 4th dimensions of input.
    max_norm: float
        weight max-norm.
    Example
    -------
    >>> inputs = torch.rand(10, 50, 40)
    >>> lin_t = Linear(input_shape=(10, 50, 40), n_neurons=100)
    >>> output = lin_t(inputs)
    >>> output.shape
    torch.Size([10, 50, 100])
    """

    def __init__(
        self,
        n_neurons,
        input_shape=None,
        input_size=None,
        bias=True,
        max_norm=None,
        combine_dims=False,
    ):
        super().__init__()
        self.max_norm = max_norm
        self.combine_dims = combine_dims

        if input_shape is None and input_size is None:
            raise ValueError("Expected one of input_shape or input_size")

        if input_size is None:
            input_size = input_shape[-1]
            if len(input_shape) == 4 and self.combine_dims:
                input_size = input_shape[2] * input_shape[3]

        # Weights are initialized following pytorch approach
        self.w = nn.Linear(input_size, n_neurons, bias=bias)

    def forward(self, x):
        """Returns the linear transformation of input tensor.

        Arguments
        ---------
        x : torch.Tensor
            Input to transform linearly.
        """
        if x.ndim == 4 and self.combine_dims:
            x = x.reshape(x.shape[0], x.shape[1], x.shape[2] * x.shape[3])

<<<<<<< HEAD
        wx = self.w(x)

        return wx


class LinearWithConstraint(Linear):
    """Computes a linear transformation y = wx + b with kernel max-norm constaint.
    This corresponds to set an upper bound for the kernel norm.

    Arguments
    ---------
    n_neurons : int
        It is the number of output neurons (i.e, the dimensionality of the
        output).
    input_shape: tuple
        It is the shape of the input tensor.
    input_size: int
        Size of the input tensor.
    bias : bool
        If True, the additive bias b is adopted.
    combine_dims : bool
        If True and the input is 4D, combine 3rd and 4th dimensions of input.
    max_norm : float
        Kernel max-norm

    Example
    -------
    >>> inputs = torch.rand(100,)
    >>> max_norm = 1.
    >>> lin_t_contrained = LinearWithConstraint(input_size=inputs.shape[0], n_neurons=2, max_norm=max_norm)
    >>> output = lin_t_contrained(inputs)
    >>> torch.any(torch.norm(lin_t_contrained.w.weight.data, p=2, dim=0)>max_norm)
    tensor(False)
    """

    def __init__(self, *args, max_norm=1, **kwargs):
        self.max_norm = max_norm
        super().__init__(*args, **kwargs)
=======
        if self.max_norm is not None:
            self.w.weight.data = torch.renorm(
                self.w.weight.data, p=2, dim=0, maxnorm=self.max_norm
            )
>>>>>>> c23d1e9a

        wx = self.w(x)

<<<<<<< HEAD
        Arguments
        ---------
        x : torch.Tensor
            Input to transform linearly.
        """
        self.w.weight.data = torch.renorm(
            self.w.weight.data, p=2, dim=0, maxnorm=self.max_norm
        )
        return super().forward(x)
=======
        return wx
>>>>>>> c23d1e9a
<|MERGE_RESOLUTION|>--- conflicted
+++ resolved
@@ -74,64 +74,11 @@
         if x.ndim == 4 and self.combine_dims:
             x = x.reshape(x.shape[0], x.shape[1], x.shape[2] * x.shape[3])
 
-<<<<<<< HEAD
-        wx = self.w(x)
-
-        return wx
-
-
-class LinearWithConstraint(Linear):
-    """Computes a linear transformation y = wx + b with kernel max-norm constaint.
-    This corresponds to set an upper bound for the kernel norm.
-
-    Arguments
-    ---------
-    n_neurons : int
-        It is the number of output neurons (i.e, the dimensionality of the
-        output).
-    input_shape: tuple
-        It is the shape of the input tensor.
-    input_size: int
-        Size of the input tensor.
-    bias : bool
-        If True, the additive bias b is adopted.
-    combine_dims : bool
-        If True and the input is 4D, combine 3rd and 4th dimensions of input.
-    max_norm : float
-        Kernel max-norm
-
-    Example
-    -------
-    >>> inputs = torch.rand(100,)
-    >>> max_norm = 1.
-    >>> lin_t_contrained = LinearWithConstraint(input_size=inputs.shape[0], n_neurons=2, max_norm=max_norm)
-    >>> output = lin_t_contrained(inputs)
-    >>> torch.any(torch.norm(lin_t_contrained.w.weight.data, p=2, dim=0)>max_norm)
-    tensor(False)
-    """
-
-    def __init__(self, *args, max_norm=1, **kwargs):
-        self.max_norm = max_norm
-        super().__init__(*args, **kwargs)
-=======
         if self.max_norm is not None:
             self.w.weight.data = torch.renorm(
                 self.w.weight.data, p=2, dim=0, maxnorm=self.max_norm
             )
->>>>>>> c23d1e9a
 
         wx = self.w(x)
 
-<<<<<<< HEAD
-        Arguments
-        ---------
-        x : torch.Tensor
-            Input to transform linearly.
-        """
-        self.w.weight.data = torch.renorm(
-            self.w.weight.data, p=2, dim=0, maxnorm=self.max_norm
-        )
-        return super().forward(x)
-=======
-        return wx
->>>>>>> c23d1e9a
+        return wx