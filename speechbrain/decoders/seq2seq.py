--- conflicted
+++ resolved
@@ -172,54 +172,6 @@
         """
         raise NotImplementedError
 
-<<<<<<< HEAD
-=======
-    def lm_forward_step(self, inp_tokens, memory):
-        """This method should implement one step of
-        forwarding operation for language model.
-
-        Arguments
-        ---------
-        inp_tokens : torch.Tensor
-            The input tensor of the current timestep.
-        memory : No limit
-            The momory variables input for this timestep.
-            (e.g., RNN hidden states).
-
-        Return
-        ------
-        log_probs : torch.Tensor
-            Log-probabilities of the current timestep output.
-        memory : No limit
-            The memory variables generated in this timestep.
-            (e.g., RNN hidden states).
-        """
-        raise NotImplementedError
-
-    def reset_lm_mem(self, batch_size, device):
-        """This method should implement the resetting of
-        memory variables in the language model.
-        E.g., initializing zero vector as initial hidden states.
-
-        Arguments
-        ---------
-        batch_size : int
-            The size of the batch.
-        device : torch.device
-            The device to put the initial variables.
-
-        Return
-        ------
-        memory : No limit
-            The initial memory variable.
-        """
-        raise NotImplementedError
-
-    def change_max_decoding_length(self, min_decode_steps, max_decode_steps):
-        """set the minimum/maximum length the decoder can take."""
-        return min_decode_steps, max_decode_steps
-
->>>>>>> 71c14905
 
 class S2SGreedySearcher(S2SBaseSearcher):
     """ This class implements the general forward-pass of
@@ -278,7 +230,6 @@
     def _get_top_prediction(self, predictions, scores, log_probs):
         """This method return the best prediction of the greedy search algorithm.
 
-<<<<<<< HEAD
         Arguments
         ---------
         predictions : torch.Tensor (batch, max length of token_id sequences)
@@ -298,72 +249,6 @@
             This tensor contains the final score of the best hypothesis.
         top_log_probs : torch.Tensor (batch, 1, seq_length, max length of token_id sequences)
             The log probabilities of each hypotheses.
-=======
-    Arguments
-    ---------
-    model : HuggingFaceWhisper
-        The Whisper model.
-    language_token : int
-        The language token to be used for the decoder input.
-    bos_token : int
-        The beginning of sentence token to be used for the decoder input.
-    task_token : int
-        The task token to be used for the decoder input.
-    timestamp_token : int
-        The timestamp token to be used for the decoder input.
-    max_length : int
-        The maximum decoding steps to perform.
-        The Whisper model has a maximum length of 448.
-    **kwargs
-        see S2SBaseSearcher, arguments are directly passed.
-    """
-
-    def __init__(
-        self,
-        model,
-        language_token=50259,
-        bos_token=50258,
-        task_token=50359,
-        timestamp_token=50363,
-        max_length=448,
-        **kwargs,
-    ):
-        super().__init__(**kwargs)
-        self.model = model
-        self.softmax = torch.nn.LogSoftmax(dim=-1)
-        self.decoder_input_tokens = None
-        self.language_token = language_token  # default language is english
-        self.bos_token = bos_token  # always this value
-        self.task_token = task_token  # default task is transcribe
-        self.timestamp_token = timestamp_token  # default is notimestamp
-        self.max_length = max_length - 3  # 3 tokens are added to the input
-
-    def set_language_token(self, language_token):
-        """set the language token to be used for the decoder input."""
-        self.language_token = language_token
-
-    def set_bos_token(self, bos_token):
-        """set the bos token to be used for the decoder input."""
-        self.bos_token = bos_token
-
-    def set_task_token(self, task_token):
-        """set the task token to be used for the decoder input."""
-        self.task_token = task_token
-
-    def set_timestamp_token(self, timestamp_token):
-        """set the timestamp token to be used for the decoder input."""
-        self.timestamp_token = timestamp_token
-        # need to reset bos_index too as timestamp_token is the first
-        # inp_token and need to be the first so that the first input gave
-        # to the model is [bos, language, task, timestamp] (order matters).
-        self.bos_index = self.timestamp_token
-
-    def set_decoder_input_tokens(self, decoder_input_tokens):
-        """decoder_input_tokens are the tokens used as input to the decoder.
-        They are directly taken from the tokenizer.prefix_tokens attribute.
-
-        decoder_input_tokens = [bos_token, language_token, task_token, timestamp_token]
->>>>>>> 71c14905
         """
         batch_size = predictions.size(0)
         max_length = predictions.size(1)
@@ -380,19 +265,8 @@
             top_lengths, dtype=torch.float, device=predictions.device
         )
 
-<<<<<<< HEAD
         # Pick top log probabilities
         top_log_probs = log_probs
-=======
-    def forward_step(self, inp_tokens, memory, enc_states, enc_lens):
-        """Performs a step in the implemented beamsearcher."""
-        memory = _update_mem(inp_tokens, memory)
-
-        # WARNING: the max_decode_ratio need to be under 449 because
-        #  of positinal encoding
-        dec_out, attn = self.model.forward_decoder(enc_states, memory)
-        log_probs = self.softmax(dec_out[:, -1])
->>>>>>> 71c14905
 
         # Use SpeechBrain style lengths
         top_lengths = (top_lengths - 1) / max_length
@@ -1051,26 +925,7 @@
             step, alived_hyps, inp_tokens, scorer_memory, attn, log_probs,
         )
 
-<<<<<<< HEAD
         log_probs = self._eos_threshold_step(log_probs)
-=======
-        min_decode_steps = int(enc_states.shape[1] * self.min_decode_ratio)
-        max_decode_steps = int(enc_states.shape[1] * self.max_decode_ratio)
-
-        # the decoding steps can be based on the max number of tokens that a decoder can process (e.g., 448 for Whisper).
-        min_decode_steps, max_decode_steps = self.change_max_decoding_length(
-            min_decode_steps, max_decode_steps
-        )
-
-        # Initialize the previous attention peak to zero
-        # This variable will be used when using_max_attn_shift=True
-        prev_attn_peak = torch.zeros(batch_size * self.beam_size, device=device)
-
-        for t in range(max_decode_steps):
-            # terminate condition
-            if self._check_full_beams(hyps_and_scores, self.beam_size):
-                break
->>>>>>> 71c14905
 
         (
             log_probs_clone,
@@ -1338,72 +1193,8 @@
     ...     beam_size=7,
     ...     temperature=1.15,
     ... )
-<<<<<<< HEAD
     >>> enc, dec = net.forward(src, tgt)
     >>> topk_hyps, topk_lengths, topk_scores, topk_log_probs = searcher(enc, torch.ones(batch_size))
-=======
-    >>> enc = torch.rand([2, 6, 7])
-    >>> wav_len = torch.rand([2])
-    >>> hyps, scores = searcher(enc, wav_len)
-    """
-
-    def __init__(
-        self,
-        embedding,
-        decoder,
-        linear,
-        language_model,
-        temperature_lm=1.0,
-        **kwargs,
-    ):
-        super(S2SRNNBeamSearchTransformerLM, self).__init__(
-            embedding, decoder, linear, **kwargs
-        )
-
-        self.lm = language_model
-        self.lm.eval()
-        self.log_softmax = sb.nnet.activations.Softmax(apply_log=True)
-        self.temperature_lm = temperature_lm
-
-    def lm_forward_step(self, inp_tokens, memory):
-        """Performs a step in the LM during beamsearch."""
-        memory = _update_mem(inp_tokens, memory)
-        if not next(self.lm.parameters()).is_cuda:
-            self.lm.to(inp_tokens.device)
-        logits = self.lm(memory)
-        log_probs = self.softmax(logits / self.temperature_lm)
-        return log_probs[:, -1, :], memory
-
-    def permute_lm_mem(self, memory, index):
-        """Permutes the LM ,emory during beamsearch"""
-        memory = torch.index_select(memory, dim=0, index=index)
-        return memory
-
-    def reset_lm_mem(self, batch_size, device):
-        """Needed to reset the LM memory during beamsearch"""
-        # set hidden_state=None, pytorch RNN will automatically set it to
-        # zero vectors.
-        return None
-
-
-class S2STransformerBeamSearch(S2SBeamSearcher):
-    """This class implements the beam search decoding
-    for Transformer.
-    See also S2SBaseSearcher(), S2SBeamSearcher().
-
-    Arguments
-    ---------
-    model : torch.nn.Module
-        The model to use for decoding.
-    linear : torch.nn.Module
-        A linear output layer.
-    **kwargs
-        Arguments to pass to S2SBeamSearcher
-
-    Example:
-    --------
-    >>> # see recipes/LibriSpeech/ASR_transformer/experiment.py
->>>>>>> 71c14905
     """
 
     def __init__(
@@ -1436,298 +1227,4 @@
         memory = torch.cat([memory, inp_tokens.unsqueeze(1)], dim=-1)
         pred, attn = self.model.decode(memory, enc_states)
         prob_dist = self.softmax(self.fc(pred) / self.temperature)
-<<<<<<< HEAD
-        return prob_dist[:, -1, :], memory, attn
-=======
-        return prob_dist[:, -1, :], memory, attn
-
-    def lm_forward_step(self, inp_tokens, memory):
-        """Performs a step in the implemented LM module."""
-        memory = _update_mem(inp_tokens, memory)
-        if not next(self.lm_modules.parameters()).is_cuda:
-            self.lm_modules.to(inp_tokens.device)
-        logits = self.lm_modules(memory)
-        log_probs = self.softmax(logits / self.temperature_lm)
-        return log_probs[:, -1, :], memory
-
-
-class S2SWhisperBeamSearch(S2SBeamSearcher):
-    """This class implements the beam search decoding
-    for Whisper neural nets made by OpenAI in
-    https://cdn.openai.com/papers/whisper.pdf.
-
-    Arguments
-    ---------
-    module : list with the followings one:
-        model : torch.nn.Module
-            A whisper model. It should have a decode() method.
-        ctc_lin : torch.nn.Module (optional)
-            A linear output layer for CTC.
-    language_token : int
-        The token to use for language.
-    bos_token : int
-        The token to use for beginning of sentence.
-    task_token : int
-        The token to use for task.
-    timestamp_token : int
-        The token to use for timestamp.
-    max_length : int
-        The maximum decoding steps to perform.
-        The Whisper model has a maximum length of 448.
-    **kwargs
-        Arguments to pass to S2SBeamSearcher
-    """
-
-    def __init__(
-        self,
-        module,
-        temperature=1.0,
-        temperature_lm=1.0,
-        language_token=50259,
-        bos_token=50258,
-        task_token=50359,
-        timestamp_token=50363,
-        max_length=447,
-        **kwargs,
-    ):
-        super(S2SWhisperBeamSearch, self).__init__(**kwargs)
-
-        self.model = module[0]
-        if len(module) == 2:
-            self.ctc_fc = module[1]
-
-        self.softmax = torch.nn.LogSoftmax(dim=-1)
-
-        self.temperature = temperature
-        self.temperature_lm = temperature_lm
-
-        self.decoder_input_tokens = None
-        self.language_token = language_token  # default language is english
-        self.bos_token = bos_token  # always this value
-        self.task_token = task_token  # default task is transcribe
-        self.timestamp_token = timestamp_token  # default is notimestamp
-
-        self.max_length = max_length - 3  # -3 for [bos, language, task]
-
-    def set_language_token(self, language_token):
-        """set the language token to use for the decoder input."""
-        self.language_token = language_token
-
-    def set_bos_token(self, bos_token):
-        """set the bos token to use for the decoder input."""
-        self.bos_token = bos_token
-
-    def set_task_token(self, task_token):
-        """set the task token to use for the decoder input."""
-        self.task_token = task_token
-
-    def set_timestamp_token(self, timestamp_token):
-        """set the timestamp token to use for the decoder input."""
-        self.timestamp_token = timestamp_token
-        # need to reset bos_index too as timestamp_token is the first
-        # inp_token and need to be the first so that the first input gave
-        # to the model is [bos, language, task, timestamp] (order matters).
-        self.bos_index = self.timestamp_token
-
-    def change_max_decoding_length(self, min_decode_steps, max_decode_steps):
-        """set the minimum/maximum length the decoder can take."""
-        return (
-            int(self.min_decode_ratio * self.max_length),
-            int(self.max_decode_ratio * self.max_length),
-        )
-
-    def set_decoder_input_tokens(self, decoder_input_tokens):
-        """decoder_input_tokens are the tokens used as input to the decoder.
-        They are directly taken from the tokenizer.prefix_tokens attribute.
-
-        decoder_input_tokens = [bos_token, language_token, task_token, timestamp_token]
-        """
-        self.set_bos_token(decoder_input_tokens[0])
-        self.set_language_token(decoder_input_tokens[1])
-        self.set_task_token(decoder_input_tokens[2])
-        self.set_timestamp_token(decoder_input_tokens[3])
-
-        # bos will be timestamp in our case.
-        self.decoder_input_tokens = [
-            self.bos_token,
-            self.language_token,
-            self.task_token,
-        ]
-
-    def reset_mem(self, batch_size, device):
-        """This method set the first tokens to be decoder_input_tokens during search."""
-        return torch.tensor([self.decoder_input_tokens] * batch_size).to(device)
-
-    def reset_lm_mem(self, batch_size, device):
-        """Needed to reset the LM memory during beamsearch."""
-        return None
-
-    def permute_mem(self, memory, index):
-        """Permutes the memory."""
-        memory = torch.index_select(memory, dim=0, index=index)
-        return memory
-
-    def permute_lm_mem(self, memory, index):
-        """Permutes the memory of the language model."""
-        memory = torch.index_select(memory, dim=0, index=index)
-        return memory
-
-    def forward_step(self, inp_tokens, memory, enc_states, enc_lens):
-        """Performs a step in the implemented beamsearcher."""
-        memory = _update_mem(inp_tokens, memory)
-        dec_out, attn, = self.model.forward_decoder(enc_states, memory)
-        log_probs = self.softmax(dec_out[:, -1])
-        return log_probs, memory, attn
-
-    def lm_forward_step(self, inp_tokens, memory):
-        """Performs a step in the implemented LM module."""
-        memory = _update_mem(inp_tokens, memory)
-        if not next(self.lm_modules.parameters()).is_cuda:
-            self.lm_modules.to(inp_tokens.device)
-        logits = self.lm_modules(memory)
-        log_probs = self.softmax(logits / self.temperature_lm)
-        return log_probs[:, -1, :], memory
-
-
-def batch_filter_seq2seq_output(prediction, eos_id=-1):
-    """Calling batch_size times of filter_seq2seq_output.
-
-    Arguments
-    ---------
-    prediction : list of torch.Tensor
-        A list containing the output ints predicted by the seq2seq system.
-    eos_id : int, string
-        The id of the eos.
-
-    Returns
-    ------
-    list
-        The output predicted by seq2seq model.
-
-    Example
-    -------
-    >>> predictions = [torch.IntTensor([1,2,3,4]), torch.IntTensor([2,3,4,5,6])]
-    >>> predictions = batch_filter_seq2seq_output(predictions, eos_id=4)
-    >>> predictions
-    [[1, 2, 3], [2, 3]]
-    """
-    outputs = []
-    for p in prediction:
-        res = filter_seq2seq_output(p.tolist(), eos_id=eos_id)
-        outputs.append(res)
-    return outputs
-
-
-def filter_seq2seq_output(string_pred, eos_id=-1):
-    """Filter the output until the first eos occurs (exclusive).
-
-    Arguments
-    ---------
-    string_pred : list
-        A list containing the output strings/ints predicted by the seq2seq system.
-    eos_id : int, string
-        The id of the eos.
-
-    Returns
-    ------
-    list
-        The output predicted by seq2seq model.
-
-    Example
-    -------
-    >>> string_pred = ['a','b','c','d','eos','e']
-    >>> string_out = filter_seq2seq_output(string_pred, eos_id='eos')
-    >>> string_out
-    ['a', 'b', 'c', 'd']
-    """
-    if isinstance(string_pred, list):
-        try:
-            eos_index = next(
-                i for i, v in enumerate(string_pred) if v == eos_id
-            )
-        except StopIteration:
-            eos_index = len(string_pred)
-        string_out = string_pred[:eos_index]
-    else:
-        raise ValueError("The input must be a list.")
-    return string_out
-
-
-def inflate_tensor(tensor, times, dim):
-    """This function inflates the tensor for times along dim.
-
-    Arguments
-    ---------
-    tensor : torch.Tensor
-        The tensor to be inflated.
-    times : int
-        The tensor will inflate for this number of times.
-    dim : int
-        The dim to be inflated.
-
-    Returns
-    -------
-    torch.Tensor
-        The inflated tensor.
-
-    Example
-    -------
-    >>> tensor = torch.Tensor([[1,2,3], [4,5,6]])
-    >>> new_tensor = inflate_tensor(tensor, 2, dim=0)
-    >>> new_tensor
-    tensor([[1., 2., 3.],
-            [1., 2., 3.],
-            [4., 5., 6.],
-            [4., 5., 6.]])
-    """
-    return torch.repeat_interleave(tensor, times, dim=dim)
-
-
-def mask_by_condition(tensor, cond, fill_value):
-    """This function will mask some element in the tensor with fill_value, if condition=False.
-
-    Arguments
-    ---------
-    tensor : torch.Tensor
-        The tensor to be masked.
-    cond : torch.BoolTensor
-        This tensor has to be the same size as tensor.
-        Each element represents whether to keep the value in tensor.
-    fill_value : float
-        The value to fill in the masked element.
-
-    Returns
-    -------
-    torch.Tensor
-        The masked tensor.
-
-    Example
-    -------
-    >>> tensor = torch.Tensor([[1,2,3], [4,5,6]])
-    >>> cond = torch.BoolTensor([[True, True, False], [True, False, False]])
-    >>> mask_by_condition(tensor, cond, 0)
-    tensor([[1., 2., 0.],
-            [4., 0., 0.]])
-    """
-    tensor = torch.where(
-        cond, tensor, torch.Tensor([fill_value]).to(tensor.device)
-    )
-    return tensor
-
-
-def _update_mem(inp_tokens, memory):
-    """This function is for updating the memory for transformer searches.
-    it is called at each decoding step. When being called, it appends the
-    predicted token of the previous step to existing memory.
-
-    Arguments:
-    -----------
-    inp_tokens : tensor
-        Predicted token of the previous decoding step.
-    memory : tensor
-        Contains all the predicted tokens.
-    """
-    if memory is None:
-        return inp_tokens.unsqueeze(1)
-    return torch.cat([memory, inp_tokens.unsqueeze(1)], dim=-1)
->>>>>>> 71c14905
+        return prob_dist[:, -1, :], memory, attn