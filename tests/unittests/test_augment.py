import os
import torch
from speechbrain.dataio.dataio import write_audio


def test_add_noise(tmpdir, device):
    from speechbrain.processing.speech_augmentation import AddNoise

    # Test concatenation of batches
    wav_a = torch.sin(torch.arange(8000.0, device=device)).unsqueeze(0)
    a_len = torch.ones(1, device=device)
    wav_b = (
        torch.cos(torch.arange(10000.0, device=device))
        .unsqueeze(0)
        .repeat(2, 1)
    )
    b_len = torch.ones(2, device=device)
    concat, lens = AddNoise._concat_batch(wav_a, a_len, wav_b, b_len)
    assert concat.shape == (3, 10000)
    assert lens.allclose(torch.Tensor([0.8, 1, 1]).to(device))
    concat, lens = AddNoise._concat_batch(wav_b, b_len, wav_a, a_len)
    assert concat.shape == (3, 10000)
    expected = torch.Tensor([1, 1, 0.8]).to(device)
    assert lens.allclose(expected)

    test_waveform = torch.sin(torch.arange(16000.0, device=device)).unsqueeze(0)
    test_noise = torch.cos(torch.arange(16000.0, device=device)).unsqueeze(0)
    wav_lens = torch.ones(1, device=device)

    # Put noise waveform into temporary file
    noisefile = os.path.join(tmpdir, "noise.wav")
    write_audio(noisefile, test_noise.transpose(0, 1).cpu(), 16000)

    csv = os.path.join(tmpdir, "noise.csv")
    with open(csv, "w") as w:
        w.write("ID, duration, wav, wav_format, wav_opts\n")
        w.write(f"1, 1.0, {noisefile}, wav,\n")

    # Edge cases
    no_noise = AddNoise(mix_prob=0.0).to(device)
    assert no_noise(test_waveform, wav_lens).allclose(test_waveform)
    no_noise = AddNoise(snr_low=1000, snr_high=1000)
    assert no_noise(test_waveform, wav_lens).allclose(test_waveform)
    all_noise = AddNoise(csv_file=csv, snr_low=-1000, snr_high=-1000)
    assert all_noise(test_waveform, wav_lens).allclose(test_noise, atol=1e-4)

    # Basic 0dB case
    add_noise = AddNoise(csv_file=csv).to(device)
    expected = (test_waveform + test_noise) / 2
    assert add_noise(test_waveform, wav_lens).allclose(expected, atol=1e-4)


def test_add_reverb(tmpdir, device):
    from speechbrain.processing.speech_augmentation import AddReverb

    test_waveform = torch.sin(torch.arange(16000.0, device=device)).unsqueeze(0)
    impulse_response = torch.zeros(1, 8000, device=device)
    impulse_response[0, 0] = 1.0
    wav_lens = torch.ones(1, device=device)

    # Put ir waveform into temporary file
    ir1 = os.path.join(tmpdir, "ir1.wav")
    ir2 = os.path.join(tmpdir, "ir2.wav")
    ir3 = os.path.join(tmpdir, "ir3.wav")
    write_audio(ir1, impulse_response.cpu().transpose(0, 1), 16000)

    impulse_response[0, 0] = 0.0
    impulse_response[0, 10] = 0.5
    write_audio(ir2, impulse_response.cpu().transpose(0, 1), 16000)

    # Check a very simple non-impulse-response case:
    impulse_response[0, 10] = 0.6
    impulse_response[0, 11] = 0.4
    # sf.write(ir3, impulse_response.squeeze(0).numpy(), 16000)
    write_audio(ir3, impulse_response.cpu().transpose(0, 1), 16000)
    ir3_result = test_waveform * 0.6 + test_waveform.roll(1, -1) * 0.4

    # write ir csv file
    csv = os.path.join(tmpdir, "ir.csv")
    with open(csv, "w") as w:
        w.write("ID, duration, wav, wav_format, wav_opts\n")
        w.write(f"1, 0.5, {ir1}, wav,\n")
        w.write(f"2, 0.5, {ir2}, wav,\n")
        w.write(f"3, 0.5, {ir3}, wav,\n")

    # Edge case
    no_reverb = AddReverb(csv, reverb_prob=0.0).to(device)
    assert no_reverb(test_waveform, wav_lens).allclose(test_waveform)

    # Normal cases
    add_reverb = AddReverb(csv, sorting="original")
    reverbed = add_reverb(test_waveform, wav_lens)[:, 0:1000]
    assert reverbed.allclose(test_waveform[:, 0:1000], atol=1e-1)
    reverbed = add_reverb(test_waveform, wav_lens)[:, 0:1000]
    assert reverbed.allclose(test_waveform[:, 0:1000], atol=1e-1)
    reverbed = add_reverb(test_waveform, wav_lens)[:, 0:1000]
    assert reverbed.allclose(ir3_result[:, 0:1000], atol=2e-1)


def test_speed_perturb(device):
    from speechbrain.processing.speech_augmentation import SpeedPerturb

    test_waveform = torch.sin(torch.arange(16000.0, device=device)).unsqueeze(0)

    # Edge cases
    no_perturb = SpeedPerturb(16000, perturb_prob=0.0).to(device)
    assert no_perturb(test_waveform).allclose(test_waveform)
    no_perturb = SpeedPerturb(16000, speeds=[100]).to(device)
    assert no_perturb(test_waveform).allclose(test_waveform)

    # Half speed
    half_speed = SpeedPerturb(16000, speeds=[50]).to(device)
    assert half_speed(test_waveform).allclose(test_waveform[:, ::2], atol=3e-1)


def test_babble(device):
    from speechbrain.processing.speech_augmentation import AddBabble

    test_waveform = torch.stack(
<<<<<<< HEAD
        (torch.sin(torch.arange(16000.0)), torch.cos(torch.arange(16000.0)))
=======
        (
            torch.sin(torch.arange(16000.0, device=device)),
            torch.cos(torch.arange(16000.0, device=device)),
        )
>>>>>>> 891bba56
    )
    lengths = torch.ones(2, device=device)

    # Edge cases
    no_babble = AddBabble(mix_prob=0.0).to(device)
    assert no_babble(test_waveform, lengths).allclose(test_waveform)
    no_babble = AddBabble(speaker_count=1, snr_low=1000, snr_high=1000)
    assert no_babble(test_waveform, lengths).allclose(test_waveform)

    # One babbler just averages the two speakers
    babble = AddBabble(speaker_count=1).to(device)
    expected = (test_waveform + test_waveform.roll(1, 0)) / 2
    assert babble(test_waveform, lengths).allclose(expected, atol=1e-4)


def test_drop_freq(device):
    from speechbrain.processing.speech_augmentation import DropFreq

    test_waveform = torch.sin(torch.arange(16000.0, device=device)).unsqueeze(0)

    # Edge cases
    no_drop = DropFreq(drop_prob=0.0).to(device)
    assert no_drop(test_waveform).allclose(test_waveform)
    no_drop = DropFreq(drop_count_low=0, drop_count_high=0)
    assert no_drop(test_waveform).allclose(test_waveform)

    # Check case where frequency range *does not* include signal frequency
    drop_diff_freq = DropFreq(drop_freq_low=0.5, drop_freq_high=0.9)
    assert drop_diff_freq(test_waveform).allclose(test_waveform, atol=5e-1)

    # Check case where frequency range *does* include signal frequency
    drop_same_freq = DropFreq(drop_freq_low=0.28, drop_freq_high=0.28)
    assert drop_same_freq(test_waveform).allclose(
<<<<<<< HEAD
        torch.zeros(1, 16000), atol=5e-1
=======
        torch.zeros(1, 16000, device=device), atol=4e-1
>>>>>>> 891bba56
    )


def test_drop_chunk(device):
    from speechbrain.processing.speech_augmentation import DropChunk

    test_waveform = torch.sin(torch.arange(16000.0, device=device)).unsqueeze(0)
    lengths = torch.ones(1, device=device)

    # Edge cases
    no_drop = DropChunk(drop_prob=0.0).to(device)
    assert no_drop(test_waveform, lengths).allclose(test_waveform)
    no_drop = DropChunk(drop_length_low=0, drop_length_high=0).to(device)
    assert no_drop(test_waveform, lengths).allclose(test_waveform)
    no_drop = DropChunk(drop_count_low=0, drop_count_high=0).to(device)
    assert no_drop(test_waveform, lengths).allclose(test_waveform)
    no_drop = DropChunk(drop_start=0, drop_end=0).to(device)
    assert no_drop(test_waveform, lengths).allclose(test_waveform)

    # Specify all parameters to ensure it is deterministic
    dropper = DropChunk(
        drop_length_low=100,
        drop_length_high=100,
        drop_count_low=1,
        drop_count_high=1,
        drop_start=100,
        drop_end=200,
        noise_factor=0.0,
    ).to(device)
    expected_waveform = test_waveform.clone()
    expected_waveform[:, 100:200] = 0.0

    assert dropper(test_waveform, lengths).allclose(expected_waveform)

    # Make sure amplitude is similar before and after
    dropper = DropChunk(noise_factor=1.0).to(device)
    drop_amplitude = dropper(test_waveform, lengths).abs().mean()
    orig_amplitude = test_waveform.abs().mean()
    assert drop_amplitude.allclose(orig_amplitude, atol=1e-2)


<<<<<<< HEAD
def test_fast_drop_chunk():
    from speechbrain.processing.speech_augmentation import FastDropChunk

    test_waveform = torch.ones([8, 200, 12])

    # Edge cases
    no_drop = FastDropChunk(drop_length_low=0, drop_length_high=0)
    assert no_drop(test_waveform).allclose(test_waveform)
    no_drop = FastDropChunk(drop_count_low=0, drop_count_high=0)
    assert no_drop(test_waveform).allclose(test_waveform)
    no_drop = FastDropChunk(drop_start=0, drop_end=0)
    assert no_drop(test_waveform).allclose(test_waveform)


def test_clip():
=======
def test_clip(device):
>>>>>>> 891bba56
    from speechbrain.processing.speech_augmentation import DoClip

    test_waveform = torch.sin(torch.arange(16000.0, device=device)).unsqueeze(0)

    # Edge cases
    no_clip = DoClip(clip_prob=0.0).to(device)
    assert no_clip(test_waveform).allclose(test_waveform)
    no_clip = DoClip(clip_low=1, clip_high=1).to(device)
    assert no_clip(test_waveform).allclose(test_waveform)

    # Sort of a reimplementation of clipping, but its one function call.
    expected = test_waveform.clamp(min=-0.5, max=0.5)
<<<<<<< HEAD
    half_clip = DoClip(clip_low=0.5, clip_high=0.5)
    assert half_clip(test_waveform).allclose(expected)


def test_rand_amp():
    from speechbrain.processing.speech_augmentation import RandAmp

    rand_amp = RandAmp(amp_low=0, amp_high=0)
    signal = torch.rand(4, 500)
    output = rand_amp(signal)
    assert output.mean().mean(0) == 0

    rand_amp = RandAmp(amp_low=1, amp_high=1)
    signal = torch.rand(4, 500)
    output = rand_amp(signal)
    assert torch.equal(signal, output)

    rand_amp = RandAmp(amp_low=2, amp_high=2)
    signal = torch.rand(4, 500)
    output = rand_amp(signal)
    assert torch.equal(2 * signal, output)

    # Multi-channel waveform
    rand_amp = RandAmp(amp_low=2, amp_high=2)
    signal = torch.rand(4, 500, 3)
    output = rand_amp(signal)
    assert torch.equal(2 * signal, output)


def test_channel_drop():
    from speechbrain.processing.speech_augmentation import ChannelDrop

    signal = torch.rand(4, 256, 8)
    ch_drop = ChannelDrop(drop_rate=0.5)
    output = ch_drop(signal)
    assert signal.shape == output.shape

    signal = torch.rand(4, 256, 8)
    ch_drop = ChannelDrop(drop_rate=0.0)
    output = ch_drop(signal)
    assert torch.equal(signal, output)

    signal = torch.rand(4, 256, 8)
    ch_drop = ChannelDrop(drop_rate=1.0)
    output = ch_drop(signal)
    assert torch.sum(output) == 0


def test_channel_swap():
    from speechbrain.processing.speech_augmentation import ChannelSwap

    signal = torch.rand(4, 256, 8)
    ch_swap = ChannelSwap(min_swap=1, max_swap=5)
    output = ch_swap(signal)
    assert signal.shape == output.shape
    assert torch.equal(signal, output) == 0

    signal = torch.rand(4, 256, 8)
    ch_swap = ChannelSwap(min_swap=0, max_swap=0)
    output = ch_swap(signal)
    assert torch.equal(signal, output)


def test_rand_shift():
    from speechbrain.processing.speech_augmentation import RandomShift

    signal = torch.rand(4, 256, 8)
    rand_shift = RandomShift(min_shift=10, max_shift=50, dim=1)
    output = rand_shift(signal)
    assert signal.shape == output.shape
    assert torch.equal(signal, output) == 0

    signal = torch.rand(4, 256, 8)
    rand_shift = RandomShift(min_shift=1, max_shift=2, dim=2)
    output = rand_shift(signal)
    assert signal.shape == output.shape
    assert torch.equal(signal, output) == 0

    signal = torch.rand(4, 256)
    rand_shift = RandomShift(min_shift=10, max_shift=50, dim=1)
    output = rand_shift(signal)
    assert signal.shape == output.shape
    assert torch.equal(signal, output) == 0

    signal = torch.rand(4, 256, 8)
    rand_shift = RandomShift(min_shift=0, max_shift=0, dim=1)
    output = rand_shift(signal)
    assert torch.equal(signal, output)

    signal = torch.Tensor([1, 0, 0])
    rand_shift = RandomShift(min_shift=1, max_shift=1, dim=0)
    output = rand_shift(signal)
    assert torch.equal(output, torch.Tensor([0, 1, 0]))


def test_augment_pipeline():
    from speechbrain.processing.speech_augmentation import DropFreq, DropChunk
    from speechbrain.processing.augmentation import Augmenter

    freq_dropper = DropFreq()
    chunk_dropper = DropChunk(drop_start=100, drop_end=16000, noise_factor=0)
    augment = Augmenter(
        parallel_augment=False,
        concat_original=False,
        min_augmentations=2,
        max_augmentations=2,
        freq_drop=freq_dropper,
        chunk_dropper=chunk_dropper,
    )
    signal = torch.rand([4, 16000])
    output_signal, lenghts = augment(
        signal, lengths=torch.tensor([0.2, 0.5, 0.7, 1.0])
    )

    assert len(output_signal) == 4
    assert len(lenghts) == 4

    augment = Augmenter(
        parallel_augment=False,
        concat_original=True,
        min_augmentations=2,
        max_augmentations=2,
        freq_drop=freq_dropper,
        chunk_dropper=chunk_dropper,
    )
    output_signal, lenghts = augment(
        signal, lengths=torch.tensor([0.2, 0.5, 0.7, 1.0])
    )

    assert len(output_signal) == 8
    assert len(lenghts) == 8
    assert torch.equal(output_signal[0:4], signal[0:4])

    augment = Augmenter(
        parallel_augment=True,
        concat_original=False,
        min_augmentations=2,
        max_augmentations=2,
        freq_drop=freq_dropper,
        chunk_dropper=chunk_dropper,
    )
    output_signal, lenghts = augment(
        signal, lengths=torch.tensor([0.2, 0.5, 0.7, 1.0])
    )

    assert len(output_signal) == 8
    assert len(lenghts) == 8

    augment = Augmenter(
        parallel_augment=True,
        concat_original=True,
        min_augmentations=2,
        max_augmentations=2,
        freq_drop=freq_dropper,
        chunk_dropper=chunk_dropper,
    )
    output_signal, lenghts = augment(
        signal, lengths=torch.tensor([0.2, 0.5, 0.7, 1.0])
    )

    assert len(output_signal) == 12
    assert len(lenghts) == 12
    assert torch.equal(output_signal[0:4], signal[0:4])

    augment = Augmenter(
        parallel_augment=True,
        concat_original=True,
        min_augmentations=2,
        max_augmentations=2,
        repeat_augment=2,
        shuffle_augmentations=True,
        freq_drop=freq_dropper,
        chunk_dropper=chunk_dropper,
    )

    output_signal, lenghts = augment(
        signal, lengths=torch.tensor([0.2, 0.5, 0.7, 1.0])
    )

    assert len(output_signal) == 20
    assert len(lenghts) == 20
    assert torch.equal(output_signal[0:4], signal[0:4])

    augment = Augmenter(
        parallel_augment=True,
        concat_original=True,
        min_augmentations=0,
        max_augmentations=0,
        repeat_augment=2,
        shuffle_augmentations=True,
        freq_drop=freq_dropper,
        chunk_dropper=chunk_dropper,
    )

    output_signal, lenghts = augment(
        signal, lengths=torch.tensor([0.2, 0.5, 0.7, 1.0])
    )

    assert torch.equal(output_signal, signal)

    augment = Augmenter(
        parallel_augment=True,
        concat_original=True,
        min_augmentations=1,
        max_augmentations=2,
        repeat_augment=0,
        shuffle_augmentations=True,
        freq_drop=freq_dropper,
        chunk_dropper=chunk_dropper,
    )

    output_signal, lenghts = augment(
        signal, lengths=torch.tensor([0.2, 0.5, 0.7, 1.0])
    )

    assert torch.equal(output_signal, signal)
=======
    half_clip = DoClip(clip_low=0.5, clip_high=0.5).to(device)
    assert half_clip(test_waveform).allclose(expected)
>>>>>>> 891bba56
<|MERGE_RESOLUTION|>--- conflicted
+++ resolved
@@ -117,14 +117,10 @@
     from speechbrain.processing.speech_augmentation import AddBabble
 
     test_waveform = torch.stack(
-<<<<<<< HEAD
-        (torch.sin(torch.arange(16000.0)), torch.cos(torch.arange(16000.0)))
-=======
         (
             torch.sin(torch.arange(16000.0, device=device)),
             torch.cos(torch.arange(16000.0, device=device)),
         )
->>>>>>> 891bba56
     )
     lengths = torch.ones(2, device=device)
 
@@ -158,11 +154,7 @@
     # Check case where frequency range *does* include signal frequency
     drop_same_freq = DropFreq(drop_freq_low=0.28, drop_freq_high=0.28)
     assert drop_same_freq(test_waveform).allclose(
-<<<<<<< HEAD
-        torch.zeros(1, 16000), atol=5e-1
-=======
         torch.zeros(1, 16000, device=device), atol=4e-1
->>>>>>> 891bba56
     )
 
 
@@ -204,7 +196,6 @@
     assert drop_amplitude.allclose(orig_amplitude, atol=1e-2)
 
 
-<<<<<<< HEAD
 def test_fast_drop_chunk():
     from speechbrain.processing.speech_augmentation import FastDropChunk
 
@@ -219,10 +210,7 @@
     assert no_drop(test_waveform).allclose(test_waveform)
 
 
-def test_clip():
-=======
 def test_clip(device):
->>>>>>> 891bba56
     from speechbrain.processing.speech_augmentation import DoClip
 
     test_waveform = torch.sin(torch.arange(16000.0, device=device)).unsqueeze(0)
@@ -235,8 +223,7 @@
 
     # Sort of a reimplementation of clipping, but its one function call.
     expected = test_waveform.clamp(min=-0.5, max=0.5)
-<<<<<<< HEAD
-    half_clip = DoClip(clip_low=0.5, clip_high=0.5)
+    half_clip = DoClip(clip_low=0.5, clip_high=0.5).to(device)
     assert half_clip(test_waveform).allclose(expected)
 
 
@@ -451,8 +438,4 @@
         signal, lengths=torch.tensor([0.2, 0.5, 0.7, 1.0])
     )
 
-    assert torch.equal(output_signal, signal)
-=======
-    half_clip = DoClip(clip_low=0.5, clip_high=0.5).to(device)
-    assert half_clip(test_waveform).allclose(expected)
->>>>>>> 891bba56
+    assert torch.equal(output_signal, signal)