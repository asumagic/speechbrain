--- conflicted
+++ resolved
@@ -20,17 +20,10 @@
 python train.py hparams/conformer_transducer.yaml
 ```
 
-<<<<<<< HEAD
-We recommend training with `--precision=bf16` on supported GPUs (e.g. A100) for a significant speedup.  
-`--precision=fp16` was found to be stable for this recipe but might lead to slightly worse model accuracy.  
-Tweaking `max_batch_len` may also prove useful.
-=======
 ## Precision Notes
 If your GPU effectively supports fp16 (half-precision) computations, it is recommended to execute the training script with the `--precision=fp16` (or `--precision=bf16`) option.
 Enabling half precision can significantly reduce the peak VRAM requirements. For example, in the case of the Conformer Transducer recipe trained with Librispeech, the peak VRAM decreases from 39GB to 12GB when using fp16.
 According to our tests, the performance is not affected.
-
->>>>>>> 30ca4b23
 
 # Librispeech Results
 
