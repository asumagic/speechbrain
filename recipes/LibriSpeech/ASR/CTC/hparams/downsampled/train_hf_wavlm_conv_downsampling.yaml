--- conflicted
+++ resolved
@@ -46,11 +46,7 @@
 downsampling_kernel_size: 81
 upsampling: False
 use_language_modelling: False
-<<<<<<< HEAD
-# ngram_lm_path: !PLACEHOLDER
-=======
 ngram_lm_path: /path/to/lm # Download from https://www.openslr.org/11/
->>>>>>> e27e4939
 
 # With data_parallel batch_size is split into N jobs
 # With DDP batch_size is multiplied by N jobs
